--- conflicted
+++ resolved
@@ -22,11 +22,7 @@
 
 start();
 
-<<<<<<< HEAD
 app.use('/api/auth', authRoutes);
-=======
-connectDB();
->>>>>>> 50c810ca
 
 app.get('/', (req, res) => {
   res.send('Testing');
